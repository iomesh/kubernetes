--- conflicted
+++ resolved
@@ -4119,26 +4119,6 @@
 			"Rev": "8e7ff06bf0e2d3289061230af203e430a15b6dcc"
 		},
 		{
-<<<<<<< HEAD
-			"ImportPath": "sigs.k8s.io/structured-merge-diff/fieldpath",
-			"Rev": "d43a45b8663b01dd7d86e7cc1656dd8651280ed7"
-		},
-		{
-			"ImportPath": "sigs.k8s.io/structured-merge-diff/merge",
-			"Rev": "d43a45b8663b01dd7d86e7cc1656dd8651280ed7"
-		},
-		{
-			"ImportPath": "sigs.k8s.io/structured-merge-diff/schema",
-			"Rev": "d43a45b8663b01dd7d86e7cc1656dd8651280ed7"
-		},
-		{
-			"ImportPath": "sigs.k8s.io/structured-merge-diff/typed",
-			"Rev": "d43a45b8663b01dd7d86e7cc1656dd8651280ed7"
-		},
-		{
-			"ImportPath": "sigs.k8s.io/structured-merge-diff/value",
-			"Rev": "d43a45b8663b01dd7d86e7cc1656dd8651280ed7"
-=======
 			"ImportPath": "sigs.k8s.io/kustomize/pkg/commands/build",
 			"Comment": "v1.0.10-69-gef51cceff55b17",
 			"Rev": "ef51cceff55b17542fc91d6c4e30ea0bbb9641f7"
@@ -4237,7 +4217,26 @@
 			"ImportPath": "sigs.k8s.io/kustomize/pkg/types",
 			"Comment": "v1.0.10-69-gef51cceff55b17",
 			"Rev": "ef51cceff55b17542fc91d6c4e30ea0bbb9641f7"
->>>>>>> 2fcdb50f
+		},
+		{
+			"ImportPath": "sigs.k8s.io/structured-merge-diff/fieldpath",
+			"Rev": "d43a45b8663b01dd7d86e7cc1656dd8651280ed7"
+		},
+		{
+			"ImportPath": "sigs.k8s.io/structured-merge-diff/merge",
+			"Rev": "d43a45b8663b01dd7d86e7cc1656dd8651280ed7"
+		},
+		{
+			"ImportPath": "sigs.k8s.io/structured-merge-diff/schema",
+			"Rev": "d43a45b8663b01dd7d86e7cc1656dd8651280ed7"
+		},
+		{
+			"ImportPath": "sigs.k8s.io/structured-merge-diff/typed",
+			"Rev": "d43a45b8663b01dd7d86e7cc1656dd8651280ed7"
+		},
+		{
+			"ImportPath": "sigs.k8s.io/structured-merge-diff/value",
+			"Rev": "d43a45b8663b01dd7d86e7cc1656dd8651280ed7"
 		},
 		{
 			"ImportPath": "sigs.k8s.io/yaml",
